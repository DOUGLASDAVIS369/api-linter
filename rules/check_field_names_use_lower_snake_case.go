package rules

import (
	"github.com/golang/protobuf/v2/reflect/protoreflect"
	"github.com/jgeewax/api-linter/lint"
	"github.com/jgeewax/api-linter/protohelpers"
)

func init() {
<<<<<<< HEAD
	registerRule(checkNamingFormats())
}

func checkNamingFormats() lint.Rule {
	return &protohelpers.DescriptorCallbacks{
		RuleInfo: lint.RuleInfo{
			Name:        "check_naming_formats.field",
			Description: "check that field names use lower snake case",
			Url:         "https://g3doc.corp.google.com/google/api/tools/linter/g3doc/rules/naming-format.md?cl=head",
			FileTypes:   []lint.FileType{lint.ProtoFile},
			Category:    lint.CategorySuggestion,
		},
		FieldDescriptorCallback: func(d protoreflect.FieldDescriptor, s lint.DescriptorSource) ([]lint.Problem, error) {
			return checkNameFormat(d), nil
=======
	registerRule(
		&protohelpers.DescriptorCallbacks{
			RuleInfo: lint.RuleInfo{
				Name:        "naming_formats::field",
				Description: "check that field names use lower snake case",
				URI:         "https://g3doc.corp.google.com/google/api/tools/linter/g3doc/rules/naming-format.md?cl=head",
				FileTypes:   []lint.FileType{lint.ProtoFile},
				Category:    lint.CategorySuggestion,
			},
			FieldDescriptorCallback: func(d protoreflect.FieldDescriptor, s lint.DescriptorSource) ([]lint.Problem, error) {
				return checkNameFormat(d), nil
			},
>>>>>>> 63464f7c
		},
	}
}<|MERGE_RESOLUTION|>--- conflicted
+++ resolved
@@ -7,35 +7,22 @@
 )
 
 func init() {
-<<<<<<< HEAD
-	registerRule(checkNamingFormats())
+	registerRules(checkFieldNamesUseLowerSnakeCase())
 }
 
-func checkNamingFormats() lint.Rule {
+// checkFieldNamesUseLowerSnakeCase returns a lint.Rule that
+// checks if a field name is using lower_snake_case.
+func checkFieldNamesUseLowerSnakeCase() lint.Rule {
 	return &protohelpers.DescriptorCallbacks{
 		RuleInfo: lint.RuleInfo{
-			Name:        "check_naming_formats.field",
+			Name:        "naming_formats::field",
 			Description: "check that field names use lower snake case",
-			Url:         "https://g3doc.corp.google.com/google/api/tools/linter/g3doc/rules/naming-format.md?cl=head",
+			URI:         "https://g3doc.corp.google.com/google/api/tools/linter/g3doc/rules/naming-format.md?cl=head",
 			FileTypes:   []lint.FileType{lint.ProtoFile},
 			Category:    lint.CategorySuggestion,
 		},
 		FieldDescriptorCallback: func(d protoreflect.FieldDescriptor, s lint.DescriptorSource) ([]lint.Problem, error) {
 			return checkNameFormat(d), nil
-=======
-	registerRule(
-		&protohelpers.DescriptorCallbacks{
-			RuleInfo: lint.RuleInfo{
-				Name:        "naming_formats::field",
-				Description: "check that field names use lower snake case",
-				URI:         "https://g3doc.corp.google.com/google/api/tools/linter/g3doc/rules/naming-format.md?cl=head",
-				FileTypes:   []lint.FileType{lint.ProtoFile},
-				Category:    lint.CategorySuggestion,
-			},
-			FieldDescriptorCallback: func(d protoreflect.FieldDescriptor, s lint.DescriptorSource) ([]lint.Problem, error) {
-				return checkNameFormat(d), nil
-			},
->>>>>>> 63464f7c
 		},
 	}
 }
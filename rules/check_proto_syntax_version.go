--- conflicted
+++ resolved
@@ -7,34 +7,31 @@
 )
 
 func init() {
-	registerRule(
-		&protohelpers.DescriptorCallbacks{
-			RuleInfo: lint.RuleInfo{
-<<<<<<< HEAD
-				Name:        "check_proto_syntax_version",
-				Description: "check that syntax is proto3",
-				Url:         `https://g3doc.corp.google.com/google/api/tools/linter/g3doc/rules/proto-version.md?cl=head`,
-=======
-				Name:        "proto_syntax_version",
-				Description: "check that syntax is proto3",
-				URI:         `https://g3doc.corp.google.com/google/api/tools/linter/g3doc/rules/proto-version.md?cl=head`,
->>>>>>> 63464f7c
-				FileTypes:   []lint.FileType{lint.ProtoFile},
-				Category:    lint.CategoryError,
-			},
-			FileDescriptorCallback: func(f protoreflect.FileDescriptor, s lint.DescriptorSource) ([]lint.Problem, error) {
-				location, _ := s.SyntaxLocation()
-				if f.Syntax() != protoreflect.Proto3 {
-					return []lint.Problem{
-						{
-							Message:    "Google APIs should use proto3",
-							Suggestion: "proto3",
-							Location:   location,
-						},
-					}, nil
-				}
-				return nil, nil
-			},
+	registerRules(checkProtoVersion())
+}
+
+// checkProtoVersion checks if an API is using proto3.
+func checkProtoVersion() lint.Rule {
+	return &protohelpers.DescriptorCallbacks{
+		RuleInfo: lint.RuleInfo{
+			Name:        "proto_version",
+			Description: "APIs should use proto3",
+			URI:         `https://g3doc.corp.google.com/google/api/tools/linter/g3doc/rules/proto-version.md?cl=head`,
+			FileTypes:   []lint.FileType{lint.ProtoFile},
+			Category:    lint.CategoryError,
 		},
-	)
+		FileDescriptorCallback: func(f protoreflect.FileDescriptor, s lint.DescriptorSource) ([]lint.Problem, error) {
+			location, _ := s.SyntaxLocation()
+			if f.Syntax() != protoreflect.Proto3 {
+				return []lint.Problem{
+					{
+						Message:    "APIs should use proto3",
+						Suggestion: "proto3",
+						Location:   location,
+					},
+				}, nil
+			}
+			return nil, nil
+		},
+	}
 }
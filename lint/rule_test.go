--- conflicted
+++ resolved
@@ -260,12 +260,6 @@
 	}
 }
 
-<<<<<<< HEAD
-func TestEnumRule_GetName(t *testing.T) {
-	want := RuleName("test")
-	rule := &EnumRule{
-		Name: want,
-=======
 func TestEnumValueRule(t *testing.T) {
 	// Create a file descriptor with a top-level enum with values.
 	fd, err := builder.NewFile("test.proto").AddEnum(
@@ -294,18 +288,10 @@
 	}
 }
 
-func TestEnumRuleNested(t *testing.T) {
-	// Create a file descriptor with top-level enums.
-	fd, err := builder.NewFile("test.proto").AddMessage(
-		builder.NewMessage("Book").AddNestedEnum(
-			builder.NewEnum("Format"),
-		).AddNestedEnum(
-			builder.NewEnum("Edition"),
-		),
-	).Build()
-	if err != nil {
-		t.Fatalf("Catastrophic failure, could not build proto. BOOMZ!")
->>>>>>> ff87756c
+func TestEnumRule_GetName(t *testing.T) {
+	want := RuleName("test")
+	rule := &EnumRule{
+		Name: want,
 	}
 	if rule.GetName() != want {
 		t.Errorf("GetName() got %s, but want %s", rule.GetName(), want)

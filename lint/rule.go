--- conflicted
+++ resolved
@@ -209,26 +209,12 @@
 	return r.Name
 }
 
-<<<<<<< HEAD
 // Lint accepts a Descriptor and applies LintEnum on it
 // only if the descriptor is a EnumDescriptor.
 func (r *EnumRule) Lint(d desc.Descriptor) []Problem {
 	if e, ok := d.(*desc.EnumDescriptor); ok {
 		if r.OnlyIf == nil || r.OnlyIf(e) {
 			return r.LintEnum(e)
-=======
-// Lint visits every enum in the file and runs `LintEnum`.
-//
-// If an `OnlyIf` function is provided on the rule, it is run against each
-// enum, and if it returns false, the `LintEnum` function is not called.
-func (r *EnumRule) Lint(fd *desc.FileDescriptor) []Problem {
-	problems := []Problem{}
-
-	// Lint all enums, either at the top of the file, or nested within messages.
-	for _, enum := range getAllEnums(fd) {
-		if r.OnlyIf == nil || r.OnlyIf(enum) {
-			problems = append(problems, r.LintEnum(enum)...)
->>>>>>> ff87756c
 		}
 	}
 	return nil

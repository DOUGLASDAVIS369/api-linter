// Copyright 2019 Google LLC
//
// Licensed under the Apache License, Version 2.0 (the "License");
// you may not use this file except in compliance with the License.
// You may obtain a copy of the License at
//
// 		https://www.apache.org/licenses/LICENSE-2.0
//
// Unless required by applicable law or agreed to in writing, software
// distributed under the License is distributed on an "AS IS" BASIS,
// WITHOUT WARRANTIES OR CONDITIONS OF ANY KIND, either express or implied.
// See the License for the specific language governing permissions and
// limitations under the License.

package locations

import (
	"testing"

	"github.com/google/go-cmp/cmp"
)

func TestMethodRequestType(t *testing.T) {
	f := parse(t, `
		service Library {
		  rpc GetBook(GetBookRequest) returns (Book);
		}
		message GetBookRequest {}
		message Book {}
	`)
	loc := MethodRequestType(f.GetServices()[0].GetMethods()[0])
	// Three character span: line, start column, end column.
	if diff := cmp.Diff(loc.GetSpan(), []int32{3, 14, 28}); diff != "" {
		t.Errorf(diff)
	}
}

func TestMethodResponseType(t *testing.T) {
	f := parse(t, `
		service Library {
		  rpc GetBook(GetBookRequest) returns (Book);
		}
		message GetBookRequest {}
		message Book {}
	`)
	loc := MethodResponseType(f.GetServices()[0].GetMethods()[0])
	// Three character span: line, start column, end column.
	if diff := cmp.Diff(loc.GetSpan(), []int32{3, 39, 43}); diff != "" {
		t.Errorf(diff)
	}
}

func TestMethodHTTPRule(t *testing.T) {
	f := parse(t, `
		import "google/api/annotations.proto";
		service Library {
		  rpc GetBook(GetBookRequest) returns (Book) {
		    option (google.api.http) = {
		      get: "/v1/{name=publishers/*/books/*}"
		    };
		  }
		}
		message GetBookRequest{}
		message Book {}
	`)
	loc := MethodHTTPRule(f.GetServices()[0].GetMethods()[0])
	// Four character span: start line, start column, end line, end column.
	if diff := cmp.Diff(loc.GetSpan(), []int32{5, 4, 7, 6}); diff != "" {
		t.Errorf(diff)
	}
}

<<<<<<< HEAD
=======
func TestMethodOperationInfo(t *testing.T) {
	f := parse(t, `
		import "google/longrunning/operations.proto";
		service Library {
		  rpc WriteBook(WriteBookRequest) returns (google.longrunning.Operation) {
		    option (google.longrunning.operation_info) = {
					response_type: "WriteBookResponse"
		      metadata_type: "WriteBookMetadata"
		    };
		  }
		}
		message WriteBookRequest {}
	`)
	loc := MethodOperationInfo(f.GetServices()[0].GetMethods()[0])
	// Four character span: start line, start column, end line, end column.
	if diff := cmp.Diff(loc.GetSpan(), []int32{5, 4, 8, 6}); diff != "" {
		t.Errorf(diff)
	}
}

>>>>>>> eaa35160
func TestMethodSignature(t *testing.T) {
	f := parse(t, `
		import "google/api/client.proto";
		service Library {
		  rpc GetBook(GetBookRequest) returns (Book) {
		    option (google.api.method_signature) = "name";
		    option (google.api.method_signature) = "name,read_mask";
		  }
		}
		message GetBookRequest{}
		message Book {}
	`)
	for _, test := range []struct {
		name  string
		index int
		want  []int32
	}{
		{"First", 0, []int32{5, 4, 50}},
		{"Second", 1, []int32{6, 4, 60}},
	} {
		loc := MethodSignature(f.GetServices()[0].GetMethods()[0], test.index)
		// Four character span: start line, start column, end line, end column.
		if diff := cmp.Diff(loc.GetSpan(), test.want); diff != "" {
			t.Errorf(diff)
		}
	}
}<|MERGE_RESOLUTION|>--- conflicted
+++ resolved
@@ -70,8 +70,6 @@
 	}
 }
 
-<<<<<<< HEAD
-=======
 func TestMethodOperationInfo(t *testing.T) {
 	f := parse(t, `
 		import "google/longrunning/operations.proto";
@@ -92,7 +90,6 @@
 	}
 }
 
->>>>>>> eaa35160
 func TestMethodSignature(t *testing.T) {
 	f := parse(t, `
 		import "google/api/client.proto";
